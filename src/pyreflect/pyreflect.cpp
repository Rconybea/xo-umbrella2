/* @file pyreflect.cpp */

// note: need pyreflect/ here bc pyreflect.hpp is generated, located in build directory
#include "pyreflect.hpp"
#include "xo/reflect/TypeDescr.hpp"
#include "xo/reflect/TaggedRcptr.hpp"
#include "xo/reflect/SelfTagging.hpp"
//#include "time/Time.hpp"
//#include "xo/pyutil/pytime.hpp"
#include "xo/pyutil/pyutil.hpp"
//#include <pybind11/pybind11.h>
//#include <pybind11/stl.h>
//#include <pybind11/chrono.h>
//#include <pybind11/operators.h>

namespace xo {
    using xo::time::utc_nanos;
    using xo::ref::unowned_ptr;
<<<<<<< HEAD
    using xo::rp;
=======
>>>>>>> c3115779
    namespace py = pybind11;

    namespace reflect {
        PYBIND11_MODULE(PYREFLECT_MODULE_NAME(), m) {

            m.doc() = "pybind11 plugin for xo-reflect";

            py::enum_<Metatype>(m, "Metatype")
                .value("invalid", Metatype::mt_invalid)
                .value("atomic", Metatype::mt_atomic)
                .value("pointer", Metatype::mt_pointer)
                .value("vector", Metatype::mt_vector)
                .value("struct", Metatype::mt_struct)
                .value("function", Metatype::mt_function)
                ;

            /* note: possibly move this to pytime/  if/when we provide it */
            //py::class_<utc_nanos>(m, "utc_nanos");

            //py::class_<TypeDescrImpl>(m, "TypeDescr");
            /* TypeDescrBase instances are created automatically at library load time
             * by static initializers.  The reflection library (xo-reflect) is responsible
             * for lifetime of TypeDescrobjects.  Under no circumstances should python
             * (or pybind11) directly destroy a TypeDescrImpl instance, hence use of
             * unowned_ptr<TypeDescrBase> here.
             */
            py::class_<TypeDescrBase,
                       unowned_ptr<TypeDescrBase>>(m, "TypeDescr")

                .def_static("lookup_by_name", &TypeDescrBase::lookup_by_name)
                .def_static("print_reflected_types",
                            [](){ TypeDescrBase::print_reflected_types(std::cout); })

                .def_property_readonly("canonical_name", &TypeDescrBase::canonical_name)
                .def_property_readonly("short_name", &TypeDescrBase::short_name)
                .def_property_readonly("metatype", &TypeDescrBase::metatype)
                .def_property_readonly("complete_flag", &TypeDescrBase::complete_flag)
                .def("__repr__", &TypeDescrBase::display_string);

            /* note: this means python will use
             *         std::unique_ptr<TaggedRcptr>
             *       when it encounters a TaggedRcptr instance.
             *       Maintains refcount at cost of 2nd level of indirection.
             */
            py::class_<TaggedRcptr>(m, "TaggedRcptr")
                .def_property_readonly("td", &TaggedPtr::td)
                .def("__repr__", &TaggedRcptr::display_string);

            py::class_<SelfTagging,
                       rp<SelfTagging>>(m, "SelfTagging")
                .def("self_tp", &SelfTagging::self_tp);

        } /*pyreflect*/
    } /*namespace reflect*/
} /*namespace xo*/

/* end pyreflect.cpp */<|MERGE_RESOLUTION|>--- conflicted
+++ resolved
@@ -16,10 +16,7 @@
 namespace xo {
     using xo::time::utc_nanos;
     using xo::ref::unowned_ptr;
-<<<<<<< HEAD
     using xo::rp;
-=======
->>>>>>> c3115779
     namespace py = pybind11;
 
     namespace reflect {
